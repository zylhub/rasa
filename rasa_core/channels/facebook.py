--- conflicted
+++ resolved
@@ -161,7 +161,6 @@
                                        {"sender": {"id": recipient_id}},
                                        'RESPONSE')
 
-<<<<<<< HEAD
     def send_quick_replies(self, recipient_id, text, quick_replies, **kwargs):
         # type: (Text, Text, List[Dict[Text, Any]], Any) -> None
         """Sends quick replies to the output."""
@@ -169,12 +168,8 @@
         self._add_text_info(quick_replies)
         self.send(recipient_id, FBText(text=text, quick_replies=quick_replies))
 
-    def send_custom_message(self, recipient_id, elements):
-        # type: (Text, List[Dict[Text, Any]]) -> None
-=======
     def send_custom_message(self, recipient_id: Text,
                             elements: List[Dict[Text, Any]]) -> None:
->>>>>>> 2b072e56
         """Sends elements to the output."""
 
         for element in elements:
@@ -194,17 +189,6 @@
                                    'RESPONSE')
 
     @staticmethod
-<<<<<<< HEAD
-    def _add_postback_info(buttons):
-        # type: (List[Dict[Text, Any]]) -> None
-        """Set the button type to postback for all buttons without type.
-        Happens in place.
-        """
-        for button in buttons:
-            if not button.get('type'):
-                button['type'] = "postback"
-
-    @staticmethod
     def _add_text_info(quick_replies):
         # type: (List[Dict[Text, Any]]) -> None
         """Set the quick reply type to text for all buttons without content type.
@@ -212,13 +196,13 @@
         for quick_reply in quick_replies:
             if not quick_reply.get('type'):
                 quick_reply['content_type'] = "text"
-=======
+
+    @staticmethod
     def _add_postback_info(buttons: List[Dict[Text, Any]]) -> None:
         """Make sure every button has a type. Modifications happen in place."""
         for button in buttons:
             if 'type' not in button:
                 button['type'] = "postback"
->>>>>>> 2b072e56
 
     @staticmethod
     def _recipient_json(recipient_id: Text) -> Dict[Text, Dict[Text, Text]]:
