--- conflicted
+++ resolved
@@ -2,13 +2,9 @@
 import pytest
 import scipy.sparse
 
-<<<<<<< HEAD
 from rasa.nlu import train
+from rasa.nlu.model import Interpreter
 from rasa.nlu.config import RasaNLUModelConfig
-from rasa.nlu.model import Interpreter
-=======
-from rasa.nlu.config import RasaNLUModelConfig
->>>>>>> ac69d13f
 from rasa.nlu.constants import (
     TEXT_ATTRIBUTE,
     SPARSE_FEATURE_NAMES,
@@ -114,7 +110,6 @@
     )
 
 
-<<<<<<< HEAD
 async def test_train(component_builder, tmpdir):
     pipeline = [
         {"name": "ConveRTTokenizer"},
@@ -138,7 +133,8 @@
     assert loaded.pipeline
     assert loaded.parse("hello") is not None
     assert loaded.parse("Hello today is Monday, again!") is not None
-=======
+
+
 async def test_raise_error_on_incorrect_pipeline(component_builder, tmpdir):
     from rasa.nlu import train
 
@@ -163,5 +159,4 @@
     assert (
         "Failed to validate component 'EmbeddingIntentClassifier'. Missing one of "
         "the following properties: " in str(e.value)
-    )
->>>>>>> ac69d13f
+    )