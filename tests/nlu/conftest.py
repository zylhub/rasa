import logging
import os

import pytest
from rasa.nlu import data_router, config
from rasa.nlu.components import ComponentBuilder
from rasa.nlu.model import Trainer
from rasa.nlu.utils import zip_folder
from rasa.nlu import training_data

logging.basicConfig(level="DEBUG")

CONFIG_DEFAULTS_PATH = "sample_configs/config_defaults.yml"

DEFAULT_DATA_PATH = "data/examples/rasa/demo-rasa.json"

TEST_MODEL_PATH = "test_models/test_model_pretrained_embeddings"

# see `rasa.nlu.data_router` for details. avoids deadlock in
# `deferred_from_future` function during tests
data_router.DEFERRED_RUN_IN_REACTOR_THREAD = False


@pytest.fixture(scope="session")
def component_builder():
    return ComponentBuilder()


@pytest.fixture(scope="session")
def spacy_nlp(component_builder, default_config):
    spacy_nlp_config = {"name": "SpacyNLP"}
    return component_builder.create_component(spacy_nlp_config, default_config).nlp


@pytest.fixture(scope="session")
def ner_crf_pos_feature_config():
    return {
        "features": [
            ["low", "title", "upper", "pos", "pos2"],
            [
                "bias",
                "low",
                "suffix3",
                "suffix2",
                "upper",
                "title",
                "digit",
                "pos",
                "pos2",
                "pattern",
            ],
            ["low", "title", "upper", "pos", "pos2"],
        ]
    }


@pytest.fixture(scope="session")
def mitie_feature_extractor(component_builder, default_config):
    mitie_nlp_config = {"name": "MitieNLP"}
    return component_builder.create_component(
        mitie_nlp_config, default_config
    ).extractor


@pytest.fixture(scope="session")
def default_config():
    return config.load(CONFIG_DEFAULTS_PATH)


@pytest.fixture(scope="session")
def zipped_nlu_model():
    spacy_config_path = "sample_configs/config_pretrained_embeddings_spacy.yml"

    cfg = config.load(spacy_config_path)
    trainer = Trainer(cfg)
    td = training_data.load_data(DEFAULT_DATA_PATH)

    trainer.train(td)
<<<<<<< HEAD
    trainer.persist("test_models")
=======
    trainer.persist("test_models", project_name="test_model_pretrained_embeddings")
>>>>>>> 6718392a

    model_dir_list = os.listdir(TEST_MODEL_PATH)

    # directory name of latest model
    model_dir = sorted(model_dir_list)[-1]

    # path of that directory
    model_path = os.path.join(TEST_MODEL_PATH, model_dir)

    zip_path = zip_folder(model_path)

    return zip_path<|MERGE_RESOLUTION|>--- conflicted
+++ resolved
@@ -76,11 +76,7 @@
     td = training_data.load_data(DEFAULT_DATA_PATH)
 
     trainer.train(td)
-<<<<<<< HEAD
     trainer.persist("test_models")
-=======
-    trainer.persist("test_models", project_name="test_model_pretrained_embeddings")
->>>>>>> 6718392a
 
     model_dir_list = os.listdir(TEST_MODEL_PATH)
 
