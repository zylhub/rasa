<<<<<<< HEAD
import os
import pytest
=======
>>>>>>> 95d2f35f
import logging
from typing import Text, List

import pytest
from _pytest.logging import LogCaptureFixture
from _pytest.tmpdir import TempdirFactory
from sanic import Sanic

from rasa import server
from rasa.core import config
from rasa.core.agent import Agent, load_agent
from rasa.core.channels import channel
from rasa.core.channels.channel import RestInput
from rasa.core.policies import Policy
from rasa.core.policies.memoization import AugmentedMemoizationPolicy
from rasa.core.run import _create_app_without_api
from rasa.model import get_model
from rasa.train import train_async
from rasa.utils.common import TempDirectoryPath
from tests.core.conftest import (
    DEFAULT_DOMAIN_PATH_WITH_SLOTS,
    DEFAULT_NLU_DATA,
    DEFAULT_STACK_CONFIG,
    DEFAULT_STORIES_FILE,
    END_TO_END_STORY_FILE,
    MOODBOT_MODEL_PATH,
)

DEFAULT_CONFIG_PATH = "rasa/cli/default_config.yml"

# we reuse a bit of pytest's own testing machinery, this should eventually come
# from a separatedly installable pytest-cli plugin.
pytest_plugins = ["pytester"]


@pytest.fixture(autouse=True)
def set_log_level_debug(caplog: LogCaptureFixture) -> None:
    # Set the post-test log level to DEBUG for failing tests.  For all tests
    # (failing and successful), the live log level can be additionally set in
    # `setup.cfg`. It should be set to WARNING.
    caplog.set_level(logging.DEBUG)


@pytest.fixture
async def default_agent(tmpdir_factory: TempdirFactory) -> Agent:
    model_path = tmpdir_factory.mktemp("model").strpath

    agent = Agent(
        "data/test_domains/default.yml",
        policies=[AugmentedMemoizationPolicy(max_history=3)],
    )

    training_data = await agent.load_data(DEFAULT_STORIES_FILE)
    agent.train(training_data)
    agent.persist(model_path)
    return agent


@pytest.fixture(scope="session")
<<<<<<< HEAD
async def trained_moodbot_path(trained_async):
    return await trained_async(
=======
async def trained_moodbot_path() -> Text:
    return await train_async(
>>>>>>> 95d2f35f
        domain="examples/moodbot/domain.yml",
        config="examples/moodbot/config.yml",
        training_files="examples/moodbot/data/",
        output_path=MOODBOT_MODEL_PATH,
    )


@pytest.fixture(scope="session")
async def unpacked_trained_moodbot_path(
    trained_moodbot_path: Text
) -> TempDirectoryPath:
    return get_model(trained_moodbot_path)


@pytest.fixture
async def stack_agent(trained_rasa_model: Text) -> Agent:
    return await load_agent(model_path=trained_rasa_model)


@pytest.fixture
async def core_agent(trained_core_model: Text) -> Agent:
    return await load_agent(model_path=trained_core_model)


@pytest.fixture
async def nlu_agent(trained_nlu_model: Text) -> Agent:
    return await load_agent(model_path=trained_nlu_model)


@pytest.fixture(scope="session")
def default_domain_path() -> Text:
    return DEFAULT_DOMAIN_PATH_WITH_SLOTS


@pytest.fixture(scope="session")
def default_stories_file() -> Text:
    return DEFAULT_STORIES_FILE


@pytest.fixture(scope="session")
def default_stack_config() -> Text:
    return DEFAULT_STACK_CONFIG


@pytest.fixture(scope="session")
def default_nlu_data() -> Text:
    return DEFAULT_NLU_DATA


@pytest.fixture(scope="session")
def end_to_end_story_file() -> Text:
    return END_TO_END_STORY_FILE


@pytest.fixture(scope="session")
def default_config() -> List[Policy]:
    return config.load(DEFAULT_CONFIG_PATH)


@pytest.fixture(scope="session")
def trained_async(tmpdir_factory):
    async def _train(*args, output_path=None, **kwargs):
        if output_path is None:
            output_path = str(tmpdir_factory.mktemp("models"))

        return await train_async(*args, output_path=output_path, **kwargs)

    return _train


@pytest.fixture()
async def trained_rasa_model(
<<<<<<< HEAD
    trained_async,
    default_domain_path,
    default_config,
    default_nlu_data,
    default_stories_file,
):
    trained_stack_model_path = await trained_async(
=======
    default_domain_path: Text,
    default_config: List[Policy],
    default_nlu_data: Text,
    default_stories_file: Text,
) -> Text:
    clean_folder("models")
    trained_stack_model_path = await train_async(
>>>>>>> 95d2f35f
        domain="data/test_domains/default.yml",
        config=DEFAULT_STACK_CONFIG,
        training_files=[default_nlu_data, default_stories_file],
    )

    return trained_stack_model_path


@pytest.fixture()
async def trained_core_model(
<<<<<<< HEAD
    trained_async,
    default_domain_path,
    default_config,
    default_nlu_data,
    default_stories_file,
):
    trained_core_model_path = await trained_async(
=======
    default_domain_path: Text,
    default_config: List[Policy],
    default_nlu_data: Text,
    default_stories_file: Text,
) -> Text:
    trained_core_model_path = await train_async(
>>>>>>> 95d2f35f
        domain=default_domain_path,
        config=DEFAULT_STACK_CONFIG,
        training_files=[default_stories_file],
    )

    return trained_core_model_path


@pytest.fixture()
async def trained_nlu_model(
<<<<<<< HEAD
    trained_async,
    default_domain_path,
    default_config,
    default_nlu_data,
    default_stories_file,
):

    trained_nlu_model_path = await trained_async(
=======
    default_domain_path: Text,
    default_config: List[Policy],
    default_nlu_data: Text,
    default_stories_file: Text,
) -> Text:
    trained_nlu_model_path = await train_async(
>>>>>>> 95d2f35f
        domain=default_domain_path,
        config=DEFAULT_STACK_CONFIG,
        training_files=[default_nlu_data],
    )

    return trained_nlu_model_path


@pytest.fixture
async def rasa_server(stack_agent: Agent) -> Sanic:
    app = server.create_app(agent=stack_agent)
    channel.register([RestInput()], app, "/webhooks/")
    return app


@pytest.fixture
async def rasa_core_server(core_agent: Agent) -> Sanic:
    app = server.create_app(agent=core_agent)
    channel.register([RestInput()], app, "/webhooks/")
    return app


@pytest.fixture
async def rasa_nlu_server(nlu_agent: Agent) -> Sanic:
    app = server.create_app(agent=nlu_agent)
    channel.register([RestInput()], app, "/webhooks/")
    return app


@pytest.fixture
async def rasa_server_secured(default_agent: Agent) -> Sanic:
    app = server.create_app(agent=default_agent, auth_token="rasa", jwt_secret="core")
    channel.register([RestInput()], app, "/webhooks/")
    return app


@pytest.fixture
async def rasa_server_without_api() -> Sanic:
    app = _create_app_without_api()
    channel.register([RestInput()], app, "/webhooks/")
    return app


<<<<<<< HEAD
def get_test_client(server):
    test_client = server.test_client
    test_client.port = None
=======
def clean_folder(folder: Text) -> None:
    import os

    if os.path.exists(folder):
        import shutil
>>>>>>> 95d2f35f

    return test_client<|MERGE_RESOLUTION|>--- conflicted
+++ resolved
@@ -1,8 +1,3 @@
-<<<<<<< HEAD
-import os
-import pytest
-=======
->>>>>>> 95d2f35f
 import logging
 from typing import Text, List
 
@@ -62,13 +57,8 @@
 
 
 @pytest.fixture(scope="session")
-<<<<<<< HEAD
-async def trained_moodbot_path(trained_async):
-    return await trained_async(
-=======
 async def trained_moodbot_path() -> Text:
     return await train_async(
->>>>>>> 95d2f35f
         domain="examples/moodbot/domain.yml",
         config="examples/moodbot/config.yml",
         training_files="examples/moodbot/data/",
@@ -141,23 +131,13 @@
 
 @pytest.fixture()
 async def trained_rasa_model(
-<<<<<<< HEAD
     trained_async,
-    default_domain_path,
-    default_config,
-    default_nlu_data,
-    default_stories_file,
-):
-    trained_stack_model_path = await trained_async(
-=======
     default_domain_path: Text,
     default_config: List[Policy],
     default_nlu_data: Text,
     default_stories_file: Text,
 ) -> Text:
-    clean_folder("models")
-    trained_stack_model_path = await train_async(
->>>>>>> 95d2f35f
+    trained_stack_model_path = await trained_async(
         domain="data/test_domains/default.yml",
         config=DEFAULT_STACK_CONFIG,
         training_files=[default_nlu_data, default_stories_file],
@@ -168,22 +148,13 @@
 
 @pytest.fixture()
 async def trained_core_model(
-<<<<<<< HEAD
     trained_async,
-    default_domain_path,
-    default_config,
-    default_nlu_data,
-    default_stories_file,
-):
-    trained_core_model_path = await trained_async(
-=======
     default_domain_path: Text,
     default_config: List[Policy],
     default_nlu_data: Text,
     default_stories_file: Text,
 ) -> Text:
-    trained_core_model_path = await train_async(
->>>>>>> 95d2f35f
+    trained_core_model_path = await trained_async(
         domain=default_domain_path,
         config=DEFAULT_STACK_CONFIG,
         training_files=[default_stories_file],
@@ -194,23 +165,13 @@
 
 @pytest.fixture()
 async def trained_nlu_model(
-<<<<<<< HEAD
     trained_async,
-    default_domain_path,
-    default_config,
-    default_nlu_data,
-    default_stories_file,
-):
-
-    trained_nlu_model_path = await trained_async(
-=======
     default_domain_path: Text,
     default_config: List[Policy],
     default_nlu_data: Text,
     default_stories_file: Text,
 ) -> Text:
-    trained_nlu_model_path = await train_async(
->>>>>>> 95d2f35f
+    trained_nlu_model_path = await trained_async(
         domain=default_domain_path,
         config=DEFAULT_STACK_CONFIG,
         training_files=[default_nlu_data],
@@ -254,16 +215,8 @@
     return app
 
 
-<<<<<<< HEAD
 def get_test_client(server):
     test_client = server.test_client
     test_client.port = None
-=======
-def clean_folder(folder: Text) -> None:
-    import os
-
-    if os.path.exists(folder):
-        import shutil
->>>>>>> 95d2f35f
 
     return test_client