--- conflicted
+++ resolved
@@ -62,17 +62,8 @@
         # type: (TrainingData, RasaNLUConfig, **Any) -> None
 
         start = time.time()
-<<<<<<< HEAD
         self.train_on_sentences(training_data.intent_examples, config["max_number_of_ngrams"])
-        logging.debug("Ngram collection took {} seconds".format(time.time() - start))
-=======
-        labels = [e['intent'] for e in training_data.intent_examples]
-        sentences = [e['text'] for e in training_data.intent_examples]
-        self.train_on_sentences(sentences, labels, spacy_nlp, max_number_of_ngrams, intent_features)
         logger.debug("Ngram collection took {} seconds".format(time.time() - start))
-        stacked = self._create_bow_vecs(intent_features, sentences, spacy_nlp, max_ngrams=self.best_num_ngrams)
-        return {"intent_features": stacked}
->>>>>>> 485f63a3
 
         for example in training_data.training_examples:
             updated = self._text_features_with_ngrams(example, self.best_num_ngrams)
@@ -100,15 +91,9 @@
         # type: (Text, Metadata, **Any) -> NGramFeaturizer
         import cloudpickle
 
-<<<<<<< HEAD
         if model_dir and model_metadata.get("ngram_featurizer"):
             classifier_file = os.path.join(model_dir, model_metadata.get("ngram_featurizer"))
             with io.open(classifier_file, 'rb') as f:   # pramga: no cover
-=======
-        if model_dir and ngram_featurizer:
-            classifier_file = os.path.join(model_dir, ngram_featurizer)
-            with io.open(classifier_file, 'rb') as f:  # pramga: no cover
->>>>>>> 485f63a3
                 if PY3:
                     return cloudpickle.load(f, encoding="latin-1")
                 else:
